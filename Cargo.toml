[package]
name = "py-crude-resource-monitor"
version = "0.1.4"
edition = "2021"
license = "MIT"

[features]
unwind = ["py-spy/unwind"]

[dependencies]
anyhow = "1.0.95"
clap = "4.5.26"
env_logger = "0.11.6"
log = "0.4.25"
py-spy = { version = "0.4.0" }
serde_json = "1.0.135"
sysinfo = "0.33.1"
serde = { version = "1.0.217", features = ["derive"] }
dialoguer = "0.11.0"
tokio = { version = "1.43.0", features = ["full"] }
axum = { version = "0.7.9", features = ["macros"] }
rust-embed = "8.5.0"
mime_guess = "2.0.5"
tower-http = { version = "0.6.2", features = ["cors", "fs"] }
tower = { version = "0.5.2", features = ["util"] }
snafu = { version = "0.8.5", features = ["std"] }
<<<<<<< HEAD
users = "0.11.0"
=======
flate2 = "1.1.0"
base64 = "0.22.1"
>>>>>>> ba202664
<|MERGE_RESOLUTION|>--- conflicted
+++ resolved
@@ -24,9 +24,6 @@
 tower-http = { version = "0.6.2", features = ["cors", "fs"] }
 tower = { version = "0.5.2", features = ["util"] }
 snafu = { version = "0.8.5", features = ["std"] }
-<<<<<<< HEAD
-users = "0.11.0"
-=======
 flate2 = "1.1.0"
 base64 = "0.22.1"
->>>>>>> ba202664
+users = "0.11.0"